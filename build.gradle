--- conflicted
+++ resolved
@@ -33,11 +33,7 @@
     main = 'com.entagen.jenkins.Main'
     classpath = sourceSets.main.runtimeClasspath
     // pass through specified system properties to the call to main
-<<<<<<< HEAD
-    ['help', 'jenkinsUrl', 'jenkinsUser', 'jenkinsPassword', 'gitUrl', 'templateJobPrefix', 'templateBranchName', 'branchNameRegex', 'nestedView', 'viewRegex', 'printConfig', 'dryRun', 'startOnCreate', 'noViews', 'noDelete', 'enableJob', 'days', 'disableLastCommit', 'workspacePath'].each {
-=======
-    ['help', 'jenkinsUrl', 'jenkinsUser', 'jenkinsPassword', 'gitUrl', 'folderPath', 'templateJobPrefix', 'templateBranchName', 'branchNameRegex', 'nestedView', 'viewRegex', 'printConfig', 'dryRun', 'startOnCreate', 'noViews', 'noDelete'].each {
->>>>>>> 9121ca4e
+    ['help', 'jenkinsUrl', 'jenkinsUser', 'jenkinsPassword', 'gitUrl', 'folderPath', 'templateJobPrefix', 'templateBranchName', 'branchNameRegex', 'nestedView', 'viewRegex', 'printConfig', 'dryRun', 'startOnCreate', 'noViews', 'noDelete', 'enableJob', 'days', 'disableLastCommit', 'workspacePath'].each {
         if (System.getProperty(it)) systemProperty it, System.getProperty(it)
     }
 
