apply plugin: 'groovy'
apply plugin: 'idea'

repositories {
    mavenCentral()
}

dependencies {
    groovy 'org.codehaus.groovy:groovy-all:1.8.6'
    compile 'org.apache.ivy:ivy:2.2.0'
    compile 'commons-cli:commons-cli:1.2' // should be part of groovy, but not available when running for some reason
    testCompile 'junit:junit:4.10'
    compile 'org.codehaus.groovy.modules.http-builder:http-builder:0.5.2'
}

task createSourceDirs(description : 'Create empty source directories for all defined sourceSets') << {
    sourceSets*.allSource.srcDirs.flatten().each { File sourceDirectory ->
        if (!sourceDirectory.exists()) {
            println "Making $sourceDirectory"
            sourceDirectory.mkdirs()
        }
    }
}

idea {
    project {
        jdkName = '1.6'
    }
}


task syncWithRepo(dependsOn: 'classes', type: JavaExec) {
    main = 'com.entagen.jenkins.Main'
    classpath = sourceSets.main.runtimeClasspath
    // pass through specified system properties to the call to main
<<<<<<< HEAD
    ['help', 'jenkinsUrl', 'jenkinsUser', 'jenkinsPassword', 'gitUrl', 'templateJobPrefix', 'templateBranchName', 'branchNameRegex', 'nestedView', 'printConfig', 'dryRun', 'noViews'].each {
=======
    ['help', 'jenkinsUrl', 'jenkinsUser', 'jenkinsPassword', 'gitUrl', 'templateJobPrefix', 'templateBranchName', 'branchNameRegex', 'nestedView', 'printConfig', 'dryRun', 'noDelete'].each {
>>>>>>> d1b0a5c6
        if (System.getProperty(it)) systemProperty it, System.getProperty(it)
    }

}

task wrapper(type: Wrapper) {
    gradleVersion = '1.0'
}





<|MERGE_RESOLUTION|>--- conflicted
+++ resolved
@@ -33,11 +33,7 @@
     main = 'com.entagen.jenkins.Main'
     classpath = sourceSets.main.runtimeClasspath
     // pass through specified system properties to the call to main
-<<<<<<< HEAD
-    ['help', 'jenkinsUrl', 'jenkinsUser', 'jenkinsPassword', 'gitUrl', 'templateJobPrefix', 'templateBranchName', 'branchNameRegex', 'nestedView', 'printConfig', 'dryRun', 'noViews'].each {
-=======
-    ['help', 'jenkinsUrl', 'jenkinsUser', 'jenkinsPassword', 'gitUrl', 'templateJobPrefix', 'templateBranchName', 'branchNameRegex', 'nestedView', 'printConfig', 'dryRun', 'noDelete'].each {
->>>>>>> d1b0a5c6
+    ['help', 'jenkinsUrl', 'jenkinsUser', 'jenkinsPassword', 'gitUrl', 'templateJobPrefix', 'templateBranchName', 'branchNameRegex', 'nestedView', 'printConfig', 'dryRun', 'noViews', 'noDelete'].each {
         if (System.getProperty(it)) systemProperty it, System.getProperty(it)
     }
 
