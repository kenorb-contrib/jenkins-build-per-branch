--- conflicted
+++ resolved
@@ -6,11 +6,7 @@
 }
 
 dependencies {
-<<<<<<< HEAD
     compile 'org.codehaus.groovy:groovy-all:2.4.7'
-=======
-    groovy 'org.codehaus.groovy:groovy-all:1.8.8'
->>>>>>> 0224dedb
     compile 'org.apache.ivy:ivy:2.2.0'
     compile 'commons-cli:commons-cli:1.2' // should be part of groovy, but not available when running for some reason
     testCompile 'junit:junit:4.10'
@@ -28,7 +24,7 @@
 
 idea {
     project {
-        jdkName = '1.6'
+        jdkName = '1.8'
     }
 }
 
@@ -44,11 +40,7 @@
 }
 
 task wrapper(type: Wrapper) {
-<<<<<<< HEAD
     gradleVersion = '3.0'
-=======
-    gradleVersion = '1.0'
->>>>>>> 0224dedb
 }
 
 
