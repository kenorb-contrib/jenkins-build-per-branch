--- conflicted
+++ resolved
@@ -5,13 +5,15 @@
 class GitApi {
     String gitUrl
     Pattern branchNameFilter = null
+    Integer daysSinceLastCommit = 5;
+    Boolean disableLastCommit = false;
 
     public List<String> getBranchNames() {
-        String command = "git ls-remote --heads ${gitUrl}"
+        String repo = gitUrl.substring(gitUrl.lastIndexOf('/') + 1, gitUrl.lastIndexOf('.git'))
+        String command = "sh get-branches.sh ${gitUrl} ${repo}"
         List<String> branchNames = []
 
         eachResultLine(command) { String line ->
-<<<<<<< HEAD
             line = line.replace("\\t", "\t")
             String branchNameRegex = "^.*\torigin/(.*)\$"
             String branchName = line.find(branchNameRegex) { full, branchName -> branchName }
@@ -20,21 +22,12 @@
             println "${(selected ? '* ' : '')}  ${line}"
             // lines are in the format of: lastCommitDate\torigin/BRANCH_NAME
             // ex: 1471048873\torigin/master
-=======
-            String branchNameRegex = "^.*\trefs/heads/(.*)\$"
-            String branchName = line.find(branchNameRegex) { full, branchName -> branchName }
-            Boolean selected = passesFilter(branchName)
-            println "\t" + (selected ? "* " : "  ") + "$line"
-            // lines are in the format of: <SHA>\trefs/heads/BRANCH_NAME
-            // ex: b9c209a2bf1c159168bf6bc2dfa9540da7e8c4a26\trefs/heads/master
->>>>>>> 0224dedb
             if (selected) branchNames << branchName
         }
 
         return branchNames
     }
 
-<<<<<<< HEAD
     public Boolean passesLastCommitDateFilter(String branch) {
         Date lastCommitForBranch = new Date(branch.tokenize()[0].toLong() * 1000)
         Date commitCutoff = new Date() - daysSinceLastCommit
@@ -45,13 +38,8 @@
         if (!branchName) return false
         if (!branchNameFilter) return true
         Boolean passed = branchName ==~ branchNameFilter
+        println "passed = ${passed}"
         return passed
-=======
-    public Boolean passesFilter(String branchName) {
-        if (!branchName) return false
-        if (!branchNameFilter) return true
-        return branchName ==~ branchNameFilter
->>>>>>> 0224dedb
     }
 
     // assumes all commands are "safe", if we implement any destructive git commands, we'd want to separate those out for a dry-run
@@ -62,18 +50,18 @@
         def gitOutput = ""
 
         while(true) {
-          int readByte = inputStream.read()
-          if (readByte == -1) break // EOF
-          byte[] bytes = new byte[1]
-          bytes[0] = readByte
-          gitOutput = gitOutput.concat(new String(bytes))
+            int readByte = inputStream.read()
+            if (readByte == -1) break // EOF
+            byte[] bytes = new byte[1]
+            bytes[0] = readByte
+            gitOutput = gitOutput.concat(new String(bytes))
         }
         process.waitFor()
 
         if (process.exitValue() == 0) {
             gitOutput.eachLine { String line ->
-               closure(line)
-          }
+                closure(line)
+            }
         } else {
             String errorText = process.errorStream.text?.trim()
             println "error executing command: $command"
