--- conflicted
+++ resolved
@@ -75,24 +75,20 @@
         post(buildPath('createItem'), missingJobConfig, [name: missingJob.jobName, mode: 'copy', from: templateJob.jobName], ContentType.XML)
 
         post(buildPath("job/${missingJob.jobName}/config.xml"), missingJobConfig, [:], ContentType.XML)
-        //Forced disable enable to work around Jenkins' automatic disabling of clones jobs
-        //But only if the original job was enabled
-<<<<<<< HEAD
-        post(buildPath("job/${missingJob.jobName}/disable"))
-=======
+        // Forced disable enable to work around Jenkins' automatic disabling of clones jobs.
+        // But only if the original job was enabled.
         if (missingJob.jobName.contains("pipeline")) {
             return
         }
-        post('job/' + missingJob.jobName + '/disable')
->>>>>>> 97b4ae43
+        post(buildPath("job/${missingJob.jobName}/disable"))
         if (!missingJobConfig.contains("<disabled>true</disabled>")) {
             post(buildPath("job/${missingJob.jobName}/enable"))
         }
     }
-	
-	void enableJob(ConcreteJob job) {
-		post('job/' + job.jobName + '/enable')
-	}
+    
+    void enableJob(ConcreteJob job) {
+        post('job/' + job.jobName + '/enable')
+    }
 
     void startJob(ConcreteJob job) {
         println "Starting job ${job.jobName}."
@@ -106,9 +102,9 @@
 
         def ignoreTags = ["assignedNode", "mergeTarget"]
 
-        // should work if there's a remote ("origin/master") or no remote (just "master")
+        // Should work if there's a remote ("origin/master") or no remote (just "master").
         config = config.replaceAll("(\\p{Alnum}*[>/])(${templateJob.templateBranchName})<") { fullMatch, prefix, branchName ->
-            // jenkins job configs may have certain fields whose values should not be replaced, the most common being <assignedNode>
+            // Jenkins job configs may have certain fields whose values should not be replaced, the most common being <assignedNode>
             // which is used to assign a job to a specific node (potentially "master") and the "master" branch
             if (ignoreTags.find { it + ">" == prefix}) {
                 return fullMatch
