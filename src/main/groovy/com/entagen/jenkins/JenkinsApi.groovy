package com.entagen.jenkins

import groovyx.net.http.ContentType
import groovyx.net.http.HTTPBuilder
import groovyx.net.http.RESTClient
import static groovyx.net.http.ContentType.*
import org.apache.http.conn.HttpHostConnectException
import org.apache.http.client.HttpResponseException
import org.apache.http.HttpStatus
import org.apache.http.HttpRequestInterceptor
import org.apache.http.protocol.HttpContext
import org.apache.http.HttpRequest

class JenkinsApi {
    String jenkinsServerUrl
    RESTClient restClient
    HttpRequestInterceptor requestInterceptor
    boolean findCrumb = true
    def crumbInfo

    public void setJenkinsServerUrl(String jenkinsServerUrl) {
        if (!jenkinsServerUrl.endsWith("/")) jenkinsServerUrl += "/"
        this.jenkinsServerUrl = jenkinsServerUrl
        this.restClient = new RESTClient(jenkinsServerUrl)
    }

    public void addBasicAuth(String jenkinsServerUser, String jenkinsServerPassword) {
        println "use basic authentication"

        this.requestInterceptor = new HttpRequestInterceptor() {
            void process(HttpRequest httpRequest, HttpContext httpContext) {
                def auth = jenkinsServerUser + ':' + jenkinsServerPassword
                httpRequest.addHeader('Authorization', 'Basic ' + auth.bytes.encodeBase64().toString())
            }
        }

        this.restClient.client.addRequestInterceptor(this.requestInterceptor)
    }

    List<String> getJobNames(String prefix = null) {
        println "getting project names from " + jenkinsServerUrl + "api/json"
        def response = get(path: 'api/json')
        def jobNames = response.data.jobs.name
        if (prefix) return jobNames.findAll { it.startsWith(prefix) }
        return jobNames
    }

    String getJobConfig(String jobName) {
        def response = get(path: "job/${jobName}/config.xml", contentType: TEXT,
                headers: [Accept: 'application/xml'])
        response.data.text
    }

    void cloneJobForBranch(ConcreteJob missingJob, List<TemplateJob> templateJobs) {
        String missingJobConfig = configForMissingJob(missingJob, templateJobs)
        TemplateJob templateJob = missingJob.templateJob

        //Copy job with jenkins copy job api, this will make sure jenkins plugins get the call to make a copy if needed (promoted builds plugin needs this)
        post('createItem', missingJobConfig, [name: missingJob.jobName, mode: 'copy', from: templateJob.jobName], ContentType.XML)

        post('job/' + missingJob.jobName + "/config.xml", missingJobConfig, [:], ContentType.XML)
        //Forced disable enable to work around Jenkins' automatic disabling of clones jobs
        //But only if the original job was enabled
        post('job/' + missingJob.jobName + '/disable')
        if (!missingJobConfig.contains("<disabled>true</disabled>")) {
            post('job/' + missingJob.jobName + '/enable')
        }
    }

    void startJob(ConcreteJob job) {
        println "Starting job ${job.jobName}."
        post('job/' + job.jobName + '/build')
    }

    String configForMissingJob(ConcreteJob missingJob, List<TemplateJob> templateJobs) {
        TemplateJob templateJob = missingJob.templateJob
        String config = getJobConfig(templateJob.jobName)

        def ignoreTags = ["assignedNode"]

        // should work if there's a remote ("origin/master") or no remote (just "master")
        config = config.replaceAll("(\\p{Alnum}*[>/])(${templateJob.templateBranchName})<") { fullMatch, prefix, branchName ->
            // jenkins job configs may have certain fields whose values should not be replaced, the most common being <assignedNode>
            // which is used to assign a job to a specific node (potentially "master") and the "master" branch
            if (ignoreTags.find { it + ">" == prefix}) {
                return fullMatch
            } else {
                return "$prefix${missingJob.branchName}<"
            }
        }

        // this is in case there are other down-stream jobs that this job calls, we want to be sure we're replacing their names as well
        templateJobs.each {
            config = config.replaceAll(it.jobName, it.jobNameForBranch(missingJob.branchName))
        }

        return config
    }

    void deleteJob(String jobName) {
        println "deleting job $jobName"
        post("job/${jobName}/doDelete")
    }

    void createViewForBranch(BranchView branchView, String nestedWithinView = null, String viewRegex = null) {
        String viewName = branchView.viewName
        Map body = [name: viewName, mode: 'hudson.model.ListView', Submit: 'OK', json: '{"name": "' + viewName + '", "mode": "hudson.model.ListView"}']
        println "creating view - viewName:${viewName}, nestedView:${nestedWithinView}"
        post(buildViewPath("createView", nestedWithinView), body)

<<<<<<< HEAD
        String regex = viewRegex ? viewRegex.replaceAll("master", branchView.safeBranchName) : "${branchView.templateJobPrefix}.*${branchView.safeBranchName}"
        body = [useincluderegex: 'on', includeRegex: regex, name: viewName, json: '{"name": "' + viewName + '","useincluderegex": {"includeRegex": "' + regex + '"},' + VIEW_COLUMNS_JSON + '}']
=======
		if(branchView.templateJobPrefix) {
        	body = [useincluderegex: 'on', includeRegex: "${branchView.templateJobPrefix}.*${branchView.safeBranchName}", name: viewName, json: '{"name": "' + viewName + '","useincluderegex": {"includeRegex": "' + branchView.templateJobPrefix + '.*' + branchView.safeBranchName + '"},' + VIEW_COLUMNS_JSON + '}']
        }
        else {
        	body = [useincluderegex: 'on', includeRegex: ".*${branchView.safeBranchName}", name: viewName, json: '{"name": "' + viewName + '","useincluderegex": {"includeRegex": "' + '.*' + branchView.safeBranchName + '"},' + VIEW_COLUMNS_JSON + '}']
        }
>>>>>>> 3da851d3
        println "configuring view ${viewName}"
        post(buildViewPath("configSubmit", nestedWithinView, viewName), body)
    }

    List<String> getViewNames(String nestedWithinView = null) {
        String path = buildViewPath("api/json", nestedWithinView)
        println "getting views - nestedWithinView:${nestedWithinView} at path: $path"
        def response = get(path: path, query: [tree: 'views[name,jobs[name]]'])
        response.data?.views?.name
    }

    void deleteView(String viewName, String nestedWithinView = null) {
        println "deleting view - viewName:${viewName}, nestedView:${nestedWithinView}"
        post(buildViewPath("doDelete", nestedWithinView, viewName))
    }

    protected String buildViewPath(String pathSuffix, String... nestedViews) {
        List elems = nestedViews.findAll { it != null }
        String viewPrefix = elems.collect { "view/${it}" }.join('/')

        if (viewPrefix) return "$viewPrefix/$pathSuffix"

        return pathSuffix
    }

    protected get(Map map) {
        // get is destructive to the map, if there's an error we want the values around still
        Map mapCopy = map.clone() as Map
        def response

        assert mapCopy.path != null, "'path' is a required attribute for the GET method"

        try {
            response = restClient.get(map)
        } catch (HttpHostConnectException ex) {
            println "Unable to connect to host: $jenkinsServerUrl"
            throw ex
        } catch (UnknownHostException ex) {
            println "Unknown host: $jenkinsServerUrl"
            throw ex
        } catch (HttpResponseException ex) {
            def message = "Unexpected failure with path $jenkinsServerUrl${mapCopy.path}, HTTP Status Code: ${ex.response?.status}, full map: $mapCopy"
            throw new Exception(message, ex)
        }

        assert response.status < 400
        return response
    }

    /**
     * @author Kelly Robinson
     * from https://github.com/kellyrob99/Jenkins-api-tour/blob/master/src/main/groovy/org/kar/hudson/api/PostRequestSupport.groovy
     */
    protected Integer post(String path, postBody = [:], params = [:], ContentType contentType = ContentType.URLENC) {

        //Added the support for jenkins CSRF option, this could be changed to be a build flag if needed.
        //http://jenkinsurl.com/crumbIssuer/api/json  get crumb for csrf protection  json: {"crumb":"c8d8812d615292d4c0a79520bacfa7d8","crumbRequestField":".crumb"}
        if (findCrumb) {
            findCrumb = false
            println "Trying to find crumb: ${jenkinsServerUrl}crumbIssuer/api/json"
            try {
                def response = restClient.get(path: "crumbIssuer/api/json")

                if (response.data.crumbRequestField && response.data.crumb) {
                    crumbInfo = [:]
                    crumbInfo['field'] = response.data.crumbRequestField
                    crumbInfo['crumb'] = response.data.crumb
                }
                else {
                    println "Found crumbIssuer but didn't understand the response data trying to move on."
                    println "Response data: " + response.data
                }
            }
            catch (HttpResponseException e) {
                if (e.response?.status == 404) {
                    println "Couldn't find crumbIssuer for jenkins. Just moving on it may not be needed."
                }
                else {
                    def msg = "Unexpected failure on ${jenkinsServerUrl}crumbIssuer/api/json: ${resp.statusLine} ${resp.status}"
                    throw new Exception(msg)
                }
            }
        }

        if (crumbInfo) {
            params[crumbInfo.field] = crumbInfo.crumb
        }






        HTTPBuilder http = new HTTPBuilder(jenkinsServerUrl)

        if (requestInterceptor) {
            http.client.addRequestInterceptor(this.requestInterceptor)
        }

        Integer status = HttpStatus.SC_EXPECTATION_FAILED

        http.handler.failure = { resp ->
            def msg = "Unexpected failure on $jenkinsServerUrl$path: ${resp.statusLine} ${resp.status}"
            status = resp.statusLine.statusCode
            throw new Exception(msg)
        }

        http.post(path: path, body: postBody, query: params,
                requestContentType: contentType) { resp ->
            assert resp.statusLine.statusCode < 400
            status = resp.statusLine.statusCode
        }
        return status
    }

    static final String VIEW_COLUMNS_JSON = '''
"columns":[
      {
         "$class":"hudson.views.StatusColumn",
         "stapler-class":"hudson.views.StatusColumn",
         "kind":"hudson.views.StatusColumn$DescriptorImpl"
      },
      {
         "$class":"hudson.views.WeatherColumn",
         "stapler-class":"hudson.views.WeatherColumn",
         "kind":"hudson.views.WeatherColumn$DescriptorImpl"
      },
      {
         "$class":"hudson.views.JobColumn",
         "stapler-class":"hudson.views.JobColumn",
         "kind":"hudson.views.JobColumn$DescriptorImpl"
      },
      {
         "$class":"hudson.views.LastSuccessColumn",
         "stapler-class":"hudson.views.LastSuccessColumn",
         "kind":"hudson.views.LastSuccessColumn$DescriptorImpl"
      },
      {
         "$class":"hudson.views.LastFailureColumn",
         "stapler-class":"hudson.views.LastFailureColumn",
         "kind":"hudson.views.LastFailureColumn$DescriptorImpl"
      },
      {
         "$class":"hudson.views.LastDurationColumn",
         "stapler-class":"hudson.views.LastDurationColumn",
         "kind":"hudson.views.LastDurationColumn$DescriptorImpl"
      },
      {
         "$class":"hudson.views.BuildButtonColumn",
         "stapler-class":"hudson.views.BuildButtonColumn",
         "kind":"hudson.views.BuildButtonColumn$DescriptorImpl"
      }
   ]
'''

}<|MERGE_RESOLUTION|>--- conflicted
+++ resolved
@@ -108,17 +108,8 @@
         println "creating view - viewName:${viewName}, nestedView:${nestedWithinView}"
         post(buildViewPath("createView", nestedWithinView), body)
 
-<<<<<<< HEAD
-        String regex = viewRegex ? viewRegex.replaceAll("master", branchView.safeBranchName) : "${branchView.templateJobPrefix}.*${branchView.safeBranchName}"
+        String regex = viewRegex ? viewRegex.replaceAll("master", branchView.safeBranchName) : "${branchView.templateJobPrefix ?: ""}.*${branchView.safeBranchName}"
         body = [useincluderegex: 'on', includeRegex: regex, name: viewName, json: '{"name": "' + viewName + '","useincluderegex": {"includeRegex": "' + regex + '"},' + VIEW_COLUMNS_JSON + '}']
-=======
-		if(branchView.templateJobPrefix) {
-        	body = [useincluderegex: 'on', includeRegex: "${branchView.templateJobPrefix}.*${branchView.safeBranchName}", name: viewName, json: '{"name": "' + viewName + '","useincluderegex": {"includeRegex": "' + branchView.templateJobPrefix + '.*' + branchView.safeBranchName + '"},' + VIEW_COLUMNS_JSON + '}']
-        }
-        else {
-        	body = [useincluderegex: 'on', includeRegex: ".*${branchView.safeBranchName}", name: viewName, json: '{"name": "' + viewName + '","useincluderegex": {"includeRegex": "' + '.*' + branchView.safeBranchName + '"},' + VIEW_COLUMNS_JSON + '}']
-        }
->>>>>>> 3da851d3
         println "configuring view ${viewName}"
         post(buildViewPath("configSubmit", nestedWithinView, viewName), body)
     }
