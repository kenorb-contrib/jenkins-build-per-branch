package com.entagen.jenkins

class JenkinsJobManager {
    String templateJobPrefix
    String templateBranchName
    String gitUrl
    String nestedView
    String jenkinsUrl
    String branchNameRegex
    String viewRegex
    String jenkinsUser
    String jenkinsPassword
<<<<<<< HEAD
    String workspacePath
    String folderPath
=======
    String jenkinsToken
>>>>>>> 009c0233

    Boolean dryRun = false
    Boolean noViews = false
    Boolean noDelete = false
    Boolean startOnCreate = false
    Boolean enableJob = false
    String days
    Boolean disableLastCommit

    JenkinsApi jenkinsApi
    GitApi gitApi

    JenkinsJobManager(Map props) {
        for (property in props) {
            this."${property.key}" = property.value
        }
        initJenkinsApi()
        initGitApi()
    }

    void syncWithRepo() {
        List<String> allBranchNames = gitApi.branchNames
        List<String> allJobNames = jenkinsApi.jobNames

        // ensure that there is at least one job matching the template pattern, collect the set of template jobs
        List<TemplateJob> templateJobs = findRequiredTemplateJobs(allJobNames)

        // create any missing template jobs and delete any jobs matching the template patterns that no longer have branches
        syncJobs(allBranchNames, allJobNames, templateJobs)

        // create any missing branch views, scoped within a nested view if we were given one
        if (!noViews) {
            syncViews(allBranchNames)
        }
    }

    public void syncJobs(List<String> allBranchNames, List<String> allJobNames, List<TemplateJob> templateJobs) {
        List<String> currentTemplateDrivenJobNames = templateDrivenJobNames(templateJobs, allJobNames)
        List<String> nonTemplateBranchNames = allBranchNames - templateBranchName
        List<ConcreteJob> expectedJobs = this.expectedJobs(templateJobs, nonTemplateBranchNames)

        createMissingJobs(expectedJobs, currentTemplateDrivenJobNames, templateJobs)
        if (!noDelete) {
            deleteDeprecatedJobs(currentTemplateDrivenJobNames - expectedJobs.jobName)
        }
    }

    public void createMissingJobs(List<ConcreteJob> expectedJobs, List<String> currentJobs, List<TemplateJob> templateJobs) {
        List<ConcreteJob> missingJobs = expectedJobs.findAll { !currentJobs.contains(it.jobName) }
        if (!missingJobs) return

        for (ConcreteJob missingJob in missingJobs) {
            println "Creating missing job: ${missingJob.jobName} from ${missingJob.templateJob.jobName}"
            jenkinsApi.cloneJobForBranch(missingJob, templateJobs)
            if(enableJob) {
                jenkinsApi.enableJob(missingJob)
            }
            if (startOnCreate) {
                jenkinsApi.startJob(missingJob)
            }
        }

    }

    public void deleteDeprecatedJobs(List<String> deprecatedJobNames) {
        if (!deprecatedJobNames) return
        println "Deleting deprecated jobs:\n\t${deprecatedJobNames.join('\n\t')}"
        deprecatedJobNames.each { String jobName ->
            jenkinsApi.deleteJob(jobName)
            deleteDeprecatedDir(jobName)
        }
    }

    private void deleteDeprecatedDir(String deprecatedDirName) {
        if (!workspacePath) return

        def workspace = new File(workspacePath)
        def deprecatedDir = new File(workspace, deprecatedDirName)
        if (deprecatedDir.exists()) {
            println "Deleting deprecated dir: $deprecatedDir"
            deprecatedDir.deleteDir()
        }
    }

    public List<ConcreteJob> expectedJobs(List<TemplateJob> templateJobs, List<String> branchNames) {
        branchNames.collect { String branchName ->
            templateJobs.collect { TemplateJob templateJob -> templateJob.concreteJobForBranch(branchName) }
        }.flatten()
    }

    public List<String> templateDrivenJobNames(List<TemplateJob> templateJobs, List<String> allJobNames) {
        List<String> templateJobNames = templateJobs.jobName
        List<String> templateBaseJobNames = templateJobs.baseJobName

        // don't want actual template jobs, just the jobs that were created from the templates
        return (allJobNames - templateJobNames).findAll { String jobName ->
<<<<<<< HEAD
            templateBaseJobNames.find { String baseJobName -> jobName.startsWith(baseJobName) && jobName.tokenize("-")[2] ==~ branchNameRegex.replace("/", "_")}
=======
            templateBaseJobNames.find { String baseJobName -> jobName.startsWith(baseJobName) }
>>>>>>> 009c0233
        }
    }

    List<TemplateJob> findRequiredTemplateJobs(List<String> allJobNames) {
        String regex = ""
        if(templateJobPrefix) {
            regex = /^($templateJobPrefix(?:-[^-])*(?:-[^-]*)?)-($templateBranchName)$/
        }
        else {
            regex = /^([^-]*(?:-[^-]*)?)-($templateBranchName)$/
        }

        List<TemplateJob> templateJobs = allJobNames.findResults { String jobName ->
            TemplateJob templateJob = null
            jobName.find(regex) { full, baseJobName, branchName ->
                templateJob = new TemplateJob(jobName: full, baseJobName: baseJobName, templateBranchName: branchName)
            }
            return templateJob
        }

        assert templateJobs?.size() > 0, "Unable to find any jobs matching template regex: $regex\nYou need at least one job to match the templateJobPrefix and templateBranchName suffix arguments"
        return templateJobs
    }

    public void syncViews(List<String> allBranchNames) {
        List<String> existingViewNames = jenkinsApi.getViewNames(this.nestedView)
        List<BranchView> expectedBranchViews = allBranchNames.collect { String branchName -> new BranchView(branchName: branchName, templateJobPrefix: this.templateJobPrefix) }

        List<BranchView> missingBranchViews = expectedBranchViews.findAll { BranchView branchView -> !existingViewNames.contains(branchView.viewName) }
        addMissingViews(missingBranchViews)

        if (!noDelete) {
            List<String> deprecatedViewNames = getDeprecatedViewNames(existingViewNames, expectedBranchViews)
            deleteDeprecatedViews(deprecatedViewNames)
        }
    }

    public void addMissingViews(List<BranchView> missingViews) {
        println "Missing views: $missingViews"
        for (BranchView missingView in missingViews) {
            jenkinsApi.createViewForBranch(missingView, this.nestedView, this.viewRegex)
        }
    }

    public List<String> getDeprecatedViewNames(List<String> existingViewNames, List<BranchView> expectedBranchViews) {
<<<<<<< HEAD
        if(this.templateJobPrefix) {
         return existingViewNames?.findAll { it.startsWith(this.templateJobPrefix) } - expectedBranchViews?.viewName ?: []
        }
        else {
         return existingViewNames - expectedBranchViews?.viewName ?: []
        }
=======
        return existingViewNames?.findAll {
            it.startsWith(this.templateJobPrefix)
        } - expectedBranchViews?.viewName ?: []
>>>>>>> 009c0233
    }

    public void deleteDeprecatedViews(List<String> deprecatedViewNames) {
        println "Deprecated views: $deprecatedViewNames"

        for (String deprecatedViewName in deprecatedViewNames) {
            jenkinsApi.deleteView(deprecatedViewName, this.nestedView)
        }

    }

    JenkinsApi initJenkinsApi() {
        if (!jenkinsApi) {
            assert jenkinsUrl != null
            if (dryRun) {
                println "DRY RUN! Not executing any POST commands to Jenkins, only GET commands"
                this.jenkinsApi = new JenkinsApiReadOnly(jenkinsServerUrl: jenkinsUrl, folderPath: folderPath)
            } else {
                this.jenkinsApi = new JenkinsApi(jenkinsServerUrl: jenkinsUrl, folderPath: folderPath)
            }

<<<<<<< HEAD
            if (jenkinsUser || jenkinsPassword) this.jenkinsApi.addBasicAuth(jenkinsUser, jenkinsPassword)
            
            if (this.branchNameRegex){
                String workingBranchNameRegex = '.*' + this.branchNameRegex.replaceAll('/','_') + '$' + '|.*'+ templateBranchName + '$'
                this.jenkinsApi.branchNameFilter = ~workingBranchNameRegex
            }
=======
            if (jenkinsUser || jenkinsPassword) this.jenkinsApi.addBasicAuth(jenkinsUser, jenkinsPassword, jenkinsToken)


>>>>>>> 009c0233
        }

        return this.jenkinsApi
    }

    GitApi initGitApi() {
        if (!gitApi) {
            assert gitUrl != null
<<<<<<< HEAD
            this.gitApi = new GitApi(gitUrl: gitUrl, daysSinceLastCommit: days.toInteger(), disableLastCommit: disableLastCommit)
            if (this.branchNameRegex){
=======
            this.gitApi = new GitApi(gitUrl: gitUrl)
            if (this.branchNameRegex) {
>>>>>>> 009c0233
                this.gitApi.branchNameFilter = ~this.branchNameRegex
            }
        }

        return this.gitApi
    }
}<|MERGE_RESOLUTION|>--- conflicted
+++ resolved
@@ -10,12 +10,9 @@
     String viewRegex
     String jenkinsUser
     String jenkinsPassword
-<<<<<<< HEAD
     String workspacePath
     String folderPath
-=======
     String jenkinsToken
->>>>>>> 009c0233
 
     Boolean dryRun = false
     Boolean noViews = false
@@ -110,13 +107,9 @@
         List<String> templateJobNames = templateJobs.jobName
         List<String> templateBaseJobNames = templateJobs.baseJobName
 
-        // don't want actual template jobs, just the jobs that were created from the templates
+        // Don't want actual template jobs, just the jobs that were created from the templates.
         return (allJobNames - templateJobNames).findAll { String jobName ->
-<<<<<<< HEAD
-            templateBaseJobNames.find { String baseJobName -> jobName.startsWith(baseJobName) && jobName.tokenize("-")[2] ==~ branchNameRegex.replace("/", "_")}
-=======
-            templateBaseJobNames.find { String baseJobName -> jobName.startsWith(baseJobName) }
->>>>>>> 009c0233
+            templateBaseJobNames.find { String baseJobName -> jobName.startsWith(baseJobName) && jobName.tokenize("-")[2] ==~ branchNameRegex.replace("/", "_") }
         }
     }
 
@@ -162,18 +155,14 @@
     }
 
     public List<String> getDeprecatedViewNames(List<String> existingViewNames, List<BranchView> expectedBranchViews) {
-<<<<<<< HEAD
-        if(this.templateJobPrefix) {
-         return existingViewNames?.findAll { it.startsWith(this.templateJobPrefix) } - expectedBranchViews?.viewName ?: []
+        if (this.templateJobPrefix) {
+            return existingViewNames?.findAll {
+                 it.startsWith(this.templateJobPrefix)
+            } - expectedBranchViews?.viewName ?: []
         }
         else {
-         return existingViewNames - expectedBranchViews?.viewName ?: []
-        }
-=======
-        return existingViewNames?.findAll {
-            it.startsWith(this.templateJobPrefix)
-        } - expectedBranchViews?.viewName ?: []
->>>>>>> 009c0233
+            return existingViewNames - expectedBranchViews?.viewName ?: []
+        }
     }
 
     public void deleteDeprecatedViews(List<String> deprecatedViewNames) {
@@ -195,18 +184,12 @@
                 this.jenkinsApi = new JenkinsApi(jenkinsServerUrl: jenkinsUrl, folderPath: folderPath)
             }
 
-<<<<<<< HEAD
-            if (jenkinsUser || jenkinsPassword) this.jenkinsApi.addBasicAuth(jenkinsUser, jenkinsPassword)
+            if (jenkinsUser || jenkinsPassword) this.jenkinsApi.addBasicAuth(jenkinsUser, jenkinsPassword, jenkinsToken)
             
             if (this.branchNameRegex){
                 String workingBranchNameRegex = '.*' + this.branchNameRegex.replaceAll('/','_') + '$' + '|.*'+ templateBranchName + '$'
                 this.jenkinsApi.branchNameFilter = ~workingBranchNameRegex
             }
-=======
-            if (jenkinsUser || jenkinsPassword) this.jenkinsApi.addBasicAuth(jenkinsUser, jenkinsPassword, jenkinsToken)
-
-
->>>>>>> 009c0233
         }
 
         return this.jenkinsApi
@@ -215,13 +198,8 @@
     GitApi initGitApi() {
         if (!gitApi) {
             assert gitUrl != null
-<<<<<<< HEAD
             this.gitApi = new GitApi(gitUrl: gitUrl, daysSinceLastCommit: days.toInteger(), disableLastCommit: disableLastCommit)
-            if (this.branchNameRegex){
-=======
-            this.gitApi = new GitApi(gitUrl: gitUrl)
             if (this.branchNameRegex) {
->>>>>>> 009c0233
                 this.gitApi.branchNameFilter = ~this.branchNameRegex
             }
         }
