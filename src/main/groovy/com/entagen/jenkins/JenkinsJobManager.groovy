package com.entagen.jenkins

import java.util.regex.Pattern

class JenkinsJobManager {
    String templateJobPrefix
    String templateBranchName
    String gitUrl
    String nestedView
    String jenkinsUrl
<<<<<<< HEAD
    String branchNameRegex

=======
    String jenkinsUser
    String jenkinsPassword
>>>>>>> e79e07d0
    Boolean dryRun = false

    JenkinsApi jenkinsApi
    GitApi gitApi

    JenkinsJobManager(Map props) {
        for (property in props) {
            this."${property.key}" = property.value
        }
        initJenkinsApi()
        initGitApi()
    }

    void syncWithRepo() {
        List<String> allBranchNames = gitApi.branchNames
        List<String> allJobNames = jenkinsApi.jobNames

        // ensure that there is at least one job matching the template pattern, collect the set of template jobs
        List<TemplateJob> templateJobs = findRequiredTemplateJobs(allJobNames)

        // create any missing template jobs and delete any jobs matching the template patterns that no longer have branches
        syncJobs(allBranchNames, allJobNames, templateJobs)

        // create any missing branch views, scoped within a nested view if we were given one
        syncViews(allBranchNames)
    }

    public void syncJobs(List<String> allBranchNames, List<String> allJobNames, List<TemplateJob> templateJobs) {
        List<String> currentTemplateDrivenJobNames = templateDrivenJobNames(templateJobs, allJobNames)
        List<String> nonTemplateBranchNames = allBranchNames - templateBranchName
        List<ConcreteJob> expectedJobs = this.expectedJobs(templateJobs, nonTemplateBranchNames)

        createMissingJobs(expectedJobs, currentTemplateDrivenJobNames, templateJobs)
        deleteDeprecatedJobs(currentTemplateDrivenJobNames - expectedJobs.jobName)
    }

    public void createMissingJobs(List<ConcreteJob> expectedJobs, List<String> currentJobs, List<TemplateJob> templateJobs) {
        List<ConcreteJob> missingJobs = expectedJobs.findAll { !currentJobs.contains(it.jobName) }
        if (!missingJobs) return

        for(ConcreteJob missingJob in missingJobs) {
            println "Creating missing job: ${missingJob.jobName} from ${missingJob.templateJob.jobName}"
            jenkinsApi.cloneJobForBranch(missingJob, templateJobs)
        }

    }

    public void deleteDeprecatedJobs(List<String> deprecatedJobNames) {
        if (!deprecatedJobNames) return
        println "Deleting deprecated jobs:\n\t${deprecatedJobNames.join('\n\t')}"
        deprecatedJobNames.each { String jobName ->
            jenkinsApi.deleteJob(jobName)
        }
    }

    public List<ConcreteJob> expectedJobs(List<TemplateJob> templateJobs, List<String> branchNames) {
        branchNames.collect { String branchName ->
            templateJobs.collect { TemplateJob templateJob -> templateJob.concreteJobForBranch(branchName) }
        }.flatten()
    }

    public List<String> templateDrivenJobNames(List<TemplateJob> templateJobs, List<String> allJobNames) {
        List<String> templateJobNames = templateJobs.jobName
        List<String> templateBaseJobNames = templateJobs.baseJobName

        // don't want actual template jobs, just the jobs that were created from the templates
        return (allJobNames - templateJobNames).findAll { String jobName ->
            templateBaseJobNames.find { String baseJobName -> jobName.startsWith(baseJobName)}
        }
    }

    List<TemplateJob> findRequiredTemplateJobs(List<String> allJobNames) {
        String regex = /^($templateJobPrefix-.*)-($templateBranchName)$/

        List<TemplateJob> templateJobs = allJobNames.findResults { String jobName ->
            TemplateJob templateJob = null
            jobName.find(regex) { full, baseJobName, branchName ->
                templateJob = new TemplateJob(jobName: full, baseJobName: baseJobName, templateBranchName: branchName)
            }
            return templateJob
        }

        assert templateJobs?.size() > 0, "Unable to find any jobs matching template regex: $regex\nYou need at least one job to match the templateJobPrefix and templateBranchName suffix arguments"
        return templateJobs
    }

    public void syncViews(List<String> allBranchNames) {
        List<String> existingViewNames = jenkinsApi.getViewNames(this.nestedView)
        List<BranchView> expectedBranchViews = allBranchNames.collect { String branchName -> new BranchView(branchName: branchName, templateJobPrefix: this.templateJobPrefix) }

        List<BranchView> missingBranchViews = expectedBranchViews.findAll { BranchView branchView -> !existingViewNames.contains(branchView.viewName)}
        addMissingViews(missingBranchViews)

        List<String> deprecatedViewNames = getDeprecatedViewNames(existingViewNames, expectedBranchViews)
        deleteDeprecatedViews(deprecatedViewNames)
    }

    public void addMissingViews(List<BranchView> missingViews) {
        println "Missing views: $missingViews"
        for (BranchView missingView in missingViews) {
            jenkinsApi.createViewForBranch(missingView, this.nestedView)
        }
    }

    public List<String> getDeprecatedViewNames(List<String> existingViewNames, List<BranchView> expectedBranchViews) {
         return existingViewNames?.findAll { it.startsWith(this.templateJobPrefix) } - expectedBranchViews?.viewName ?: []
    }

    public void deleteDeprecatedViews(List<String> deprecatedViewNames) {
        println "Deprecated views: $deprecatedViewNames"

        for(String deprecatedViewName in deprecatedViewNames) {
            jenkinsApi.deleteView(deprecatedViewName, this.nestedView)
        }

    }

    JenkinsApi initJenkinsApi() {
        if (!jenkinsApi) {
            assert jenkinsUrl != null
            if (dryRun) {
                println "DRY RUN! Not executing any POST commands to Jenkins, only GET commands"
                this.jenkinsApi = new JenkinsApiReadOnly(jenkinsUrl, jenkinsUser, jenkinsPassword)
            } else {
                this.jenkinsApi = new JenkinsApi(jenkinsUrl, jenkinsUser, jenkinsPassword)
            }
        }

        return this.jenkinsApi
    }

    GitApi initGitApi() {
        if (!gitApi) {
            assert gitUrl != null
            this.gitApi = new GitApi(gitUrl: gitUrl, branchNameFilter: this.branchNameRegex)
        }

        return this.gitApi
    }
}<|MERGE_RESOLUTION|>--- conflicted
+++ resolved
@@ -8,13 +8,10 @@
     String gitUrl
     String nestedView
     String jenkinsUrl
-<<<<<<< HEAD
     String branchNameRegex
-
-=======
     String jenkinsUser
     String jenkinsPassword
->>>>>>> e79e07d0
+    
     Boolean dryRun = false
 
     JenkinsApi jenkinsApi
