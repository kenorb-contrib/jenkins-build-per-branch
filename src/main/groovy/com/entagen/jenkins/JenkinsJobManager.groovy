--- conflicted
+++ resolved
@@ -12,13 +12,9 @@
     String viewRegex
     String jenkinsUser
     String jenkinsPassword
-<<<<<<< HEAD
     String workspacePath
     String folderPath
-    
-=======
-
->>>>>>> bf5a2139
+
     Boolean dryRun = false
     Boolean noViews = false
     Boolean noDelete = false
@@ -72,10 +68,10 @@
         for(ConcreteJob missingJob in missingJobs) {
             println "Creating missing job: ${missingJob.jobName} from ${missingJob.templateJob.jobName}"
             jenkinsApi.cloneJobForBranch(missingJob, templateJobs)
-			if(enableJob) {
-				jenkinsApi.enableJob(missingJob)
-			}
-			if (startOnCreate) {
+            if(enableJob) {
+                jenkinsApi.enableJob(missingJob)
+            }
+            if (startOnCreate) {
                 jenkinsApi.startJob(missingJob)
             }
         }
@@ -119,17 +115,13 @@
     }
 
     List<TemplateJob> findRequiredTemplateJobs(List<String> allJobNames) {
-<<<<<<< HEAD
         String regex = ""
-		if(templateJobPrefix) {
-            regex = /^($templateJobPrefix-[^-]*(?:-[^-]*)?)-($templateBranchName)$/
-		}
-		else {
+        if(templateJobPrefix) {
+            regex = /^($templateJobPrefix(?:-[^-])*(?:-[^-]*)?)-($templateBranchName)$/
+        }
+        else {
             regex = /^([^-]*(?:-[^-]*)?)-($templateBranchName)$/
-		}
-=======
-      String regex = /^($templateJobPrefix(?:-[^-])*)-($templateBranchName)$/
->>>>>>> bf5a2139
+        }
 
         List<TemplateJob> templateJobs = allJobNames.findResults { String jobName ->
             TemplateJob templateJob = null
@@ -164,7 +156,7 @@
     }
 
     public List<String> getDeprecatedViewNames(List<String> existingViewNames, List<BranchView> expectedBranchViews) {
-    	if(this.templateJobPrefix) {
+        if(this.templateJobPrefix) {
          return existingViewNames?.findAll { it.startsWith(this.templateJobPrefix) } - expectedBranchViews?.viewName ?: []
         }
         else {
